use std::{borrow::Cow, collections::HashMap, fmt::Display};
use serde::{Serialize, Deserialize};
pub use semver::{Version, VersionReq};

pub mod code;
pub use code::FnBody;

#[derive(Serialize, Deserialize, Debug, Hash, Eq, PartialEq, Clone)]
<<<<<<< HEAD
pub struct Symbol<'a>(pub Cow<'a, str>);
=======
pub struct Symbol(pub String);
>>>>>>> 23ef1180

/// A full path of module, submodules and optionally final name of a type/interface/function, based
/// on context
#[derive(Serialize, Deserialize, Debug, Hash, Eq, PartialEq, Clone)]
<<<<<<< HEAD
pub struct Path<'a>(pub Vec<Symbol<'a>>);


#[derive(Serialize, Deserialize, Debug, Hash, Eq, PartialEq, Clone)]
pub enum Type<'a> {
=======
pub struct Path(pub Vec<Symbol>);

#[derive(Serialize, Deserialize, Debug, Hash, Eq, PartialEq, Clone)]
pub enum Type {
>>>>>>> 23ef1180
    Unit,
    Bool,
    Int { signed: bool, width: u8 },
    Float { width: u8 },
<<<<<<< HEAD
    String,
    Array(Box<Type<'a>>),
    Tuple(Vec<Type<'a>>),
=======
    Array(Box<Type>),
    Tuple(Vec<Type>),
>>>>>>> 23ef1180
    /// (the type definition, any type parameters)
    User(Path<'a>, Option<Vec<Type<'a>>>),
    Ref(Box<Type<'a>>),
    /// like Rust's &dyn A + B + C
    AbstractRef(Vec<Path<'a>>),
    FnRef(Box<FunctionSignature<'a>>),
    /// A reference to a type parameter inside a definition
    Var(Symbol<'a>)
}

#[derive(Serialize, Deserialize, Debug, Clone)]
<<<<<<< HEAD
pub enum TypeDefinition<'a> {
    Sum {
        name: Symbol<'a>,
=======
pub enum TypeDefinition {
    NewType(Type),
    Sum {
>>>>>>> 23ef1180
        /// (name of parameter, list of interfaces it must implement)
        parameters: Vec<(Symbol<'a>, Vec<Path<'a>>)>,
        variants: Vec<(Symbol<'a>, TypeDefinition<'a>)>
    },
    Product {
<<<<<<< HEAD
        name: Symbol<'a>,
=======
>>>>>>> 23ef1180
        /// (name of parameter, list of interfaces it must implement)
        parameters: Vec<(Symbol<'a>, Vec<Path<'a>>)>,
        fields: Vec<(Symbol<'a>, Type<'a>)>
    }
}

#[derive(Serialize, Deserialize, Debug, Clone)]
<<<<<<< HEAD
pub struct Interface<'a> {
    pub name: Symbol<'a>,
    pub functions: HashMap<Symbol<'a>, FunctionSignature<'a>>
}

#[derive(Serialize, Deserialize, Debug, Hash, Eq, PartialEq, Clone)]
pub struct FunctionSignature<'a> {
    pub args: Vec<(Type<'a>, Symbol<'a>)>,
    pub return_type: Type<'a>
}

#[derive(Serialize, Deserialize, Debug)]
pub struct Module<'a> {
    pub path: Path<'a>,
    pub version: Version,
    pub types: HashMap<Symbol<'a>, TypeDefinition<'a>>,
    pub interfaces: HashMap<Symbol<'a>, Interface<'a>>,
=======
pub struct Interface {
    pub name: Symbol,
    pub functions: HashMap<Symbol, FunctionSignature>
}

#[derive(Serialize, Deserialize, Debug, Hash, Eq, PartialEq, Clone)]
pub struct FunctionSignature {
    pub args: Vec<(Type, Symbol)>,
    pub return_type: Type
}

#[derive(Serialize, Deserialize, Debug)]
pub struct Module {
    pub path: Path,
    pub version: Version,
    pub types: HashMap<Symbol, TypeDefinition>,
    pub interfaces: HashMap<Symbol, Interface>,
>>>>>>> 23ef1180
    /// (type, interface path) -> specific function names for implementation functions provided in this module indexed by the interface function they implement
    pub implementations: HashMap<(Type<'a>, Path<'a>), HashMap<Symbol<'a>, Symbol<'a>>>,
    pub functions: HashMap<Symbol<'a>, (FunctionSignature<'a>, FnBody<'a>)>,
    pub imports: Vec<(Path<'a>, VersionReq)>,
}


impl<'a> Path<'a> {
    pub fn len(&self) -> usize {
        self.0.len()
    }

    pub fn is_empty(&self) -> bool {
        self.0.is_empty()
    }

    pub fn iter(&self) -> impl Iterator<Item=&Symbol> {
        self.0.iter()
    }

    pub fn iter_mut(&mut self) -> impl Iterator<Item=&mut Symbol<'a>> {
        self.0.iter_mut()
    }

    pub fn subpath(&self, len: usize) -> Path {
        Path(self.0[0..self.0.len()-len].to_vec())
    }

    pub fn last(&self) -> &Symbol {
        self.0.last().expect("paths must have at least one element")
    }
}

impl<'a, T: 'a + AsRef<str>> From<T> for Path<'a> {
    fn from(s: T) -> Self {
        Path(s.as_ref().split("::").map(|s| Symbol(Cow::Owned(s.to_owned()))).collect())
    }
}

impl<'a> Display for Path<'a> {
    fn fmt(&self, f: &mut std::fmt::Formatter<'_>) -> std::fmt::Result {
        for s in self.iter().take(self.len()-1) {
            f.write_str(&s.0)?;
            f.write_str("::")?;
        }
        f.write_str(&self.0.last().unwrap().0)
    }
}

impl<'a> std::ops::Index<usize> for Path<'a> {
    type Output = Symbol<'a>;

    fn index(&self, index: usize) -> &Self::Output {
        &self.0[index]
    }
}

impl<'a> std::ops::IndexMut<usize> for Path<'a> {
    fn index_mut(&mut self, index: usize) -> &mut Self::Output {
        &mut self.0[index]
    }
}


impl Path {
    pub fn len(&self) -> usize {
        self.0.len()
    }

    pub fn iter(&self) -> impl Iterator<Item=&Symbol> {
        self.0.iter()
    }

    pub fn iter_mut(&mut self) -> impl Iterator<Item=&mut Symbol> {
        self.0.iter_mut()
    }

    pub fn subpath(&self, len: usize) -> Path {
        Path(self.0[0..self.0.len()-len].to_vec())
    }

    pub fn last(&self) -> &Symbol {
        self.0.last().expect("paths must have at least one element")
    }
}

impl<'a, T: 'a + AsRef<str>> From<T> for Path {
    fn from(s: T) -> Self {
        Path(s.as_ref().split("::").map(|s| Symbol(s.to_string())).collect())
    }
}

impl Display for Path {
    fn fmt(&self, f: &mut std::fmt::Formatter<'_>) -> std::fmt::Result {
        for s in self.iter().take(self.len()-1) {
            f.write_str(&s.0)?;
            f.write_str("::")?;
        }
        f.write_str(&self.0.last().unwrap().0)
    }
}

impl std::ops::Index<usize> for Path {
    type Output = Symbol;

    fn index(&self, index: usize) -> &Self::Output {
        &self.0[index]
    }
}

impl std::ops::IndexMut<usize> for Path {
    fn index_mut(&mut self, index: usize) -> &mut Self::Output {
        &mut self.0[index]
    }
}<|MERGE_RESOLUTION|>--- conflicted
+++ resolved
@@ -6,94 +6,47 @@
 pub use code::FnBody;
 
 #[derive(Serialize, Deserialize, Debug, Hash, Eq, PartialEq, Clone)]
-<<<<<<< HEAD
-pub struct Symbol<'a>(pub Cow<'a, str>);
-=======
 pub struct Symbol(pub String);
->>>>>>> 23ef1180
 
 /// A full path of module, submodules and optionally final name of a type/interface/function, based
 /// on context
 #[derive(Serialize, Deserialize, Debug, Hash, Eq, PartialEq, Clone)]
-<<<<<<< HEAD
-pub struct Path<'a>(pub Vec<Symbol<'a>>);
-
-
-#[derive(Serialize, Deserialize, Debug, Hash, Eq, PartialEq, Clone)]
-pub enum Type<'a> {
-=======
 pub struct Path(pub Vec<Symbol>);
 
 #[derive(Serialize, Deserialize, Debug, Hash, Eq, PartialEq, Clone)]
 pub enum Type {
->>>>>>> 23ef1180
     Unit,
     Bool,
     Int { signed: bool, width: u8 },
     Float { width: u8 },
-<<<<<<< HEAD
-    String,
-    Array(Box<Type<'a>>),
-    Tuple(Vec<Type<'a>>),
-=======
     Array(Box<Type>),
     Tuple(Vec<Type>),
->>>>>>> 23ef1180
     /// (the type definition, any type parameters)
-    User(Path<'a>, Option<Vec<Type<'a>>>),
-    Ref(Box<Type<'a>>),
+    User(Path, Option<Vec<Type>>),
+    Ref(Box<Type>),
     /// like Rust's &dyn A + B + C
-    AbstractRef(Vec<Path<'a>>),
-    FnRef(Box<FunctionSignature<'a>>),
+    AbstractRef(Vec<Path>),
+    FnRef(Box<FunctionSignature>),
     /// A reference to a type parameter inside a definition
-    Var(Symbol<'a>)
+    Var(Symbol)
 }
 
 #[derive(Serialize, Deserialize, Debug, Clone)]
-<<<<<<< HEAD
-pub enum TypeDefinition<'a> {
-    Sum {
-        name: Symbol<'a>,
-=======
 pub enum TypeDefinition {
     NewType(Type),
     Sum {
->>>>>>> 23ef1180
         /// (name of parameter, list of interfaces it must implement)
-        parameters: Vec<(Symbol<'a>, Vec<Path<'a>>)>,
-        variants: Vec<(Symbol<'a>, TypeDefinition<'a>)>
+        parameters: Vec<(Symbol, Vec<Path>)>,
+        variants: Vec<(Symbol, TypeDefinition)>
     },
     Product {
-<<<<<<< HEAD
-        name: Symbol<'a>,
-=======
->>>>>>> 23ef1180
         /// (name of parameter, list of interfaces it must implement)
-        parameters: Vec<(Symbol<'a>, Vec<Path<'a>>)>,
-        fields: Vec<(Symbol<'a>, Type<'a>)>
+        parameters: Vec<(Symbol, Vec<Path>)>,
+        fields: Vec<(Symbol, Type)>
     }
 }
 
 #[derive(Serialize, Deserialize, Debug, Clone)]
-<<<<<<< HEAD
-pub struct Interface<'a> {
-    pub name: Symbol<'a>,
-    pub functions: HashMap<Symbol<'a>, FunctionSignature<'a>>
-}
-
-#[derive(Serialize, Deserialize, Debug, Hash, Eq, PartialEq, Clone)]
-pub struct FunctionSignature<'a> {
-    pub args: Vec<(Type<'a>, Symbol<'a>)>,
-    pub return_type: Type<'a>
-}
-
-#[derive(Serialize, Deserialize, Debug)]
-pub struct Module<'a> {
-    pub path: Path<'a>,
-    pub version: Version,
-    pub types: HashMap<Symbol<'a>, TypeDefinition<'a>>,
-    pub interfaces: HashMap<Symbol<'a>, Interface<'a>>,
-=======
 pub struct Interface {
     pub name: Symbol,
     pub functions: HashMap<Symbol, FunctionSignature>
@@ -111,70 +64,11 @@
     pub version: Version,
     pub types: HashMap<Symbol, TypeDefinition>,
     pub interfaces: HashMap<Symbol, Interface>,
->>>>>>> 23ef1180
     /// (type, interface path) -> specific function names for implementation functions provided in this module indexed by the interface function they implement
-    pub implementations: HashMap<(Type<'a>, Path<'a>), HashMap<Symbol<'a>, Symbol<'a>>>,
-    pub functions: HashMap<Symbol<'a>, (FunctionSignature<'a>, FnBody<'a>)>,
-    pub imports: Vec<(Path<'a>, VersionReq)>,
+    pub implementations: HashMap<(Type, Path), HashMap<Symbol, Symbol>>,
+    pub functions: HashMap<Symbol, (FunctionSignature, FnBody)>,
+    pub imports: Vec<(Path, VersionReq)>,
 }
-
-
-impl<'a> Path<'a> {
-    pub fn len(&self) -> usize {
-        self.0.len()
-    }
-
-    pub fn is_empty(&self) -> bool {
-        self.0.is_empty()
-    }
-
-    pub fn iter(&self) -> impl Iterator<Item=&Symbol> {
-        self.0.iter()
-    }
-
-    pub fn iter_mut(&mut self) -> impl Iterator<Item=&mut Symbol<'a>> {
-        self.0.iter_mut()
-    }
-
-    pub fn subpath(&self, len: usize) -> Path {
-        Path(self.0[0..self.0.len()-len].to_vec())
-    }
-
-    pub fn last(&self) -> &Symbol {
-        self.0.last().expect("paths must have at least one element")
-    }
-}
-
-impl<'a, T: 'a + AsRef<str>> From<T> for Path<'a> {
-    fn from(s: T) -> Self {
-        Path(s.as_ref().split("::").map(|s| Symbol(Cow::Owned(s.to_owned()))).collect())
-    }
-}
-
-impl<'a> Display for Path<'a> {
-    fn fmt(&self, f: &mut std::fmt::Formatter<'_>) -> std::fmt::Result {
-        for s in self.iter().take(self.len()-1) {
-            f.write_str(&s.0)?;
-            f.write_str("::")?;
-        }
-        f.write_str(&self.0.last().unwrap().0)
-    }
-}
-
-impl<'a> std::ops::Index<usize> for Path<'a> {
-    type Output = Symbol<'a>;
-
-    fn index(&self, index: usize) -> &Self::Output {
-        &self.0[index]
-    }
-}
-
-impl<'a> std::ops::IndexMut<usize> for Path<'a> {
-    fn index_mut(&mut self, index: usize) -> &mut Self::Output {
-        &mut self.0[index]
-    }
-}
-
 
 impl Path {
     pub fn len(&self) -> usize {
